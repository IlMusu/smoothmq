package config

import (
	"errors"
	"strings"

	"github.com/alecthomas/kong"
	kongyaml "github.com/alecthomas/kong-yaml"
)

type CLI struct {
	Server ServerCommand `cmd:"server" help:"Run queue server"`
	Tester TesterCommand `cmd:"tester" help:"Run queue test tool"`

	Config kong.ConfigFlag `name:"config" help:"Configuration file"`
	Log    LogConfig       `embed:"" prefix:"log-" name:"log" envprefix:"LOG_"`
}

type TesterCommand struct {
	SqsEndpoint  string `help:"SQS endpoint" name:"endpoint" default:"http://localhost:3001"`
	Senders      int    `help:"" default:"0"`
	Receivers    int    `help:"" default:"0"`
	Messages     int    `help:"" default:"0"`
	BatchSize    int    `help:"" default:"1"`
	DelaySeconds int    `help:"" default:"0"`
	AccessKey    string `help:"" default:"DEV_ACCESS_KEY_ID"`
	SecretKey    string `help:"" default:"DEV_SECRET_ACCESS_KEY"`
}

type ServerCommand struct {
	SQS       SQSConfig       `embed:"" prefix:"sqs-" envprefix:"Q_SQS_"`
	Dashboard DashboardConfig `embed:"" prefix:"dashboard-" envprefix:"Q_DASHBOARD_"`
	SQLite    SQLiteConfig    `embed:"" prefix:"sqlite-" envprefix:"Q_SQLITE_"`
	Metrics   MetricsConfig   `embed:"" prefix:"metrics-" name:"metrics" envprefix:"Q_METRICS_"`

	UseSinglePort bool `name:"use-single-port" default:"false" env:"Q_SERVER_USE_SINGLE_PORT" help:"Enables having all HTTP services run on a single port with different endpoints"`
	Port          int  `name:"port" default:"8080" env:"PORT" help:"If use-single-port is enabled, this is the port number for the server"`
}

type LogConfig struct {
	Pretty bool   `name:"pretty" default:"true" env:"PRETTY"`
	Level  string `name:"level" enum:"trace,debug,info,warn,error,fatal,panic" default:"info" help:"Log level" env:"LEVEL"`
}

type MetricsConfig struct {
	PrometheusEnabled bool   `name:"prometheus-enabled" default:"true" env:"PROMETHEUS_ENABLED"`
	PrometheusPort    int    `name:"prometheus-port" default:"2112" env:"PROMETHEUS_PORT"`
	PrometheusPath    string `name:"prometheus-path" default:"/metrics" env:"PROMETHEUS_PATH"`
}

type SQLiteConfig struct {
	Path string `name:"path" help:"Path of SQLite file" default:"smoothmq.sqlite" env:"PATH"`
}

type SQSConfig struct {
<<<<<<< HEAD
	Enabled     bool     `name:"enabled" default:"true" help:"Enable SQS protocol for queue" env:"ENABLED"`
	Port        int      `name:"port" default:"3001" help:"HTTP port for SQS protocol" env:"PORT"`
	Keys        []AWSKey `name:"keys" default:"DEV_ACCESS_KEY_ID:DEV_SECRET_ACCESS_KEY" env:"KEYS"`
	ParseCelery bool     `name:"parse-celery" default:"true" env:"PARSE_CELERY" help:"Parse Celery messages. Lets you search by celery message ID and task type."`

	MaxRequestSize   int `name:"max-request-size" default:"1048576" env:"MAX_REQUEST_SIZE" help:"Max size of SQS request in bytes"`
	MaxDelaySeconds  int `name:"max-delay-seconds" default:"30" env:"MAX_DELAY_SECONDS" help:"Max allowed wait time for long polling"`
	DelayRetryMillis int `name:"delay-retry-millis" default:"1000" env:"DELAY_RETRY_MILLIS" help:"When long polling, how often to request new items"`
=======
	Enabled          bool     `name:"enabled" default:"true" help:"Enable SQS protocol for queue" env:"ENABLED"`
	Port             int      `name:"port" default:"3001" help:"HTTP port for SQS protocol" env:"PORT"`
	Keys             []AWSKey `name:"keys" default:"DEV_ACCESS_KEY_ID:DEV_SECRET_ACCESS_KEY" env:"KEYS"`
	ParseCelery      bool     `name:"parse-celery" default:"true" env:"PARSE_CELERY" help:"Parse Celery messages. Lets you search by celery message ID and task type."`
	MaxRequestSize   int      `name:"max-request-size" default:"1048576" env:"MAX_REQUEST_SIZE" help:"Max size of SQS request in bytes"`
	MaxDelaySeconds  int      `name:"max-delay-seconds" default:"30" env:"MAX_DELAY_SECONDS" help:"Max allowed wait time for long polling"`
	DelayRetryMillis int      `name:"delay-retry-millis" default:"1000" env:"DELAY_RETRY_MILLIS" help:"When long polling, how often to request new items"`
	Endpoint         string   `name:"endpoint" default:"https://sqs.us-east-1.amazonaws.com" env:"ENDPOINT" help:"Endpoint to advertise in queue URLs"`
>>>>>>> 77b2de30
}

type AWSKey struct {
	AccessKey string `name:"accesskey"`
	SecretKey string `name:"secretkey"`
}

func (k *AWSKey) Decode(ctx *kong.DecodeContext) error {
	var val string

	err := ctx.Scan.PopValueInto("string", &val)
	if err != nil {
		return err
	}

	tokens := strings.Split(val, ":")
	if len(tokens) != 2 {
		return errors.New("AWS SQS key should be of the form access_key:secret_key")
	}

	k.AccessKey = tokens[0]
	k.SecretKey = tokens[1]

	return nil
}

type DashboardConfig struct {
	Enabled bool   `name:"enabled" help:"Enable web dashboard" default:"true" env:"ENABLED"`
	Port    int    `name:"port" help:"HTTP port for dashboard" default:"3000" env:"PORT"`
	Dev     bool   `name:"dev" help:"Run dashboard in dev mode, refresh templates from local" default:"false" env:"DEV"`
	User    string `name:"user" help:"Username for auth" default:"" env:"USER"`
	Pass    string `name:"pass" help:"Pass for auth" default:"" env:"PASS"`
}

func Load() (string, *CLI, error) {
	cli := &CLI{}
	c := kong.Parse(cli, kong.Configuration(kongyaml.Loader))

	return c.Command(), cli, c.Error
}<|MERGE_RESOLUTION|>--- conflicted
+++ resolved
@@ -53,16 +53,6 @@
 }
 
 type SQSConfig struct {
-<<<<<<< HEAD
-	Enabled     bool     `name:"enabled" default:"true" help:"Enable SQS protocol for queue" env:"ENABLED"`
-	Port        int      `name:"port" default:"3001" help:"HTTP port for SQS protocol" env:"PORT"`
-	Keys        []AWSKey `name:"keys" default:"DEV_ACCESS_KEY_ID:DEV_SECRET_ACCESS_KEY" env:"KEYS"`
-	ParseCelery bool     `name:"parse-celery" default:"true" env:"PARSE_CELERY" help:"Parse Celery messages. Lets you search by celery message ID and task type."`
-
-	MaxRequestSize   int `name:"max-request-size" default:"1048576" env:"MAX_REQUEST_SIZE" help:"Max size of SQS request in bytes"`
-	MaxDelaySeconds  int `name:"max-delay-seconds" default:"30" env:"MAX_DELAY_SECONDS" help:"Max allowed wait time for long polling"`
-	DelayRetryMillis int `name:"delay-retry-millis" default:"1000" env:"DELAY_RETRY_MILLIS" help:"When long polling, how often to request new items"`
-=======
 	Enabled          bool     `name:"enabled" default:"true" help:"Enable SQS protocol for queue" env:"ENABLED"`
 	Port             int      `name:"port" default:"3001" help:"HTTP port for SQS protocol" env:"PORT"`
 	Keys             []AWSKey `name:"keys" default:"DEV_ACCESS_KEY_ID:DEV_SECRET_ACCESS_KEY" env:"KEYS"`
@@ -71,7 +61,6 @@
 	MaxDelaySeconds  int      `name:"max-delay-seconds" default:"30" env:"MAX_DELAY_SECONDS" help:"Max allowed wait time for long polling"`
 	DelayRetryMillis int      `name:"delay-retry-millis" default:"1000" env:"DELAY_RETRY_MILLIS" help:"When long polling, how often to request new items"`
 	Endpoint         string   `name:"endpoint" default:"https://sqs.us-east-1.amazonaws.com" env:"ENDPOINT" help:"Endpoint to advertise in queue URLs"`
->>>>>>> 77b2de30
 }
 
 type AWSKey struct {
